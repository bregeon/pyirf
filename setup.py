--- conflicted
+++ resolved
@@ -1,12 +1,8 @@
 from setuptools import setup, find_packages
 import re
 
-<<<<<<< HEAD
-exec(open("pyirf/version.py").read())
-=======
-with open('pyirf/version.py') as f:
+with open("pyirf/version.py") as f:
     __version__ = re.search("^__version__ = '(.*)'$", f.read()).group(1)
->>>>>>> 6c113e0c
 
 setup(
     version=__version__,
